/**
 * Copyright (c) Facebook, Inc. and its affiliates.
 *
 * This source code is licensed under the MIT license found in the
 * LICENSE file in the root directory of this source tree.
 */

import type {SidebarOptions} from '../types';
import type {
  NormalizedSidebarItem,
  NormalizedSidebar,
  NormalizedSidebars,
  SidebarCategoriesShorthand,
  SidebarItemCategoryConfig,
  SidebarItemConfig,
  SidebarConfig,
  SidebarsConfig,
} from './types';
<<<<<<< HEAD
import {mapValues} from 'lodash-es';
=======
import {mapValues} from 'lodash';
import {isCategoriesShorthand} from './utils';
>>>>>>> 0e6ec24a

function normalizeCategoriesShorthand(
  sidebar: SidebarCategoriesShorthand,
  options: SidebarOptions,
): SidebarItemCategoryConfig[] {
  return Object.entries(sidebar).map(([label, items]) => ({
    type: 'category',
    collapsed: options.sidebarCollapsed,
    collapsible: options.sidebarCollapsible,
    label,
    items,
  }));
}

/**
 * Normalizes recursively item and all its children. Ensures that at the end
 * each item will be an object with the corresponding type.
 */
function normalizeItem(
  item: SidebarItemConfig,
  options: SidebarOptions,
): NormalizedSidebarItem[] {
  if (typeof item === 'string') {
    return [
      {
        type: 'doc',
        id: item,
      },
    ];
  }
  if (isCategoriesShorthand(item)) {
    return normalizeCategoriesShorthand(item, options).flatMap((subitem) =>
      normalizeItem(subitem, options),
    );
  }
  return item.type === 'category'
    ? [
        {
          ...item,
          items: item.items.flatMap((subItem) =>
            normalizeItem(subItem, options),
          ),
          collapsible: item.collapsible ?? options.sidebarCollapsible,
          collapsed: item.collapsed ?? options.sidebarCollapsed,
        },
      ]
    : [item];
}

function normalizeSidebar(
  sidebar: SidebarConfig,
  options: SidebarOptions,
): NormalizedSidebar {
  const normalizedSidebar = Array.isArray(sidebar)
    ? sidebar
    : normalizeCategoriesShorthand(sidebar, options);

  return normalizedSidebar.flatMap((subitem) =>
    normalizeItem(subitem, options),
  );
}

export function normalizeSidebars(
  sidebars: SidebarsConfig,
  options: SidebarOptions,
): NormalizedSidebars {
  return mapValues(sidebars, (subitem) => normalizeSidebar(subitem, options));
}<|MERGE_RESOLUTION|>--- conflicted
+++ resolved
@@ -16,12 +16,8 @@
   SidebarConfig,
   SidebarsConfig,
 } from './types';
-<<<<<<< HEAD
 import {mapValues} from 'lodash-es';
-=======
-import {mapValues} from 'lodash';
 import {isCategoriesShorthand} from './utils';
->>>>>>> 0e6ec24a
 
 function normalizeCategoriesShorthand(
   sidebar: SidebarCategoriesShorthand,
