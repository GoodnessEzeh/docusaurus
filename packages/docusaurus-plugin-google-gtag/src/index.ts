/**
 * Copyright (c) Facebook, Inc. and its affiliates.
 *
 * This source code is licensed under the MIT license found in the
 * LICENSE file in the root directory of this source tree.
 */

<<<<<<< HEAD
import type {LoadContext, Plugin, HtmlTags} from '@docusaurus/types';
import type {ThemeConfig} from '@docusaurus/plugin-google-gtag';

export default function pluginGoogleGtag(context: LoadContext): Plugin {
  const {
    siteConfig: {themeConfig},
  } = context;
  const {gtag} = themeConfig as ThemeConfig;

  if (!gtag) {
    throw new Error(
      `You need to specify "gtag" object in "themeConfig" with "trackingId" field in it to use docusaurus-plugin-google-gtag.`,
    );
  }

  const {anonymizeIP, trackingID} = gtag;

  if (!trackingID) {
    throw new Error(
      'You specified the "gtag" object in "themeConfig" but the "trackingID" field was missing. ' +
        'Please ensure this is not a mistake.',
    );
  }
=======
import path from 'path';
import {Joi} from '@docusaurus/utils-validation';
import type {
  LoadContext,
  Plugin,
  OptionValidationContext,
  ValidationResult,
  ThemeConfig,
  ThemeConfigValidationContext,
} from '@docusaurus/types';
import type {PluginOptions} from '@docusaurus/plugin-google-gtag';
>>>>>>> 0e6ec24a

export default function pluginGoogleGtag(
  context: LoadContext,
  options: PluginOptions,
): Plugin {
  const {anonymizeIP, trackingID} = options;
  const isProd = process.env.NODE_ENV === 'production';

  return {
    name: 'docusaurus-plugin-google-gtag',

    async contentLoaded({actions}) {
      actions.setGlobalData(options);
    },

    getClientModules() {
      return isProd ? [new URL('./gtag', import.meta.url).pathname] : [];
    },

    injectHtmlTags() {
      if (!isProd) {
        return {};
      }
      return {
        // Gtag includes GA by default, so we also preconnect to google-analytics.
        headTags: [
          {
            tagName: 'link',
            attributes: {
              rel: 'preconnect',
              href: 'https://www.google-analytics.com',
            },
          },
          {
            tagName: 'link',
            attributes: {
              rel: 'preconnect',
              href: 'https://www.googletagmanager.com',
            },
          },
          // https://developers.google.com/analytics/devguides/collection/gtagjs/#install_the_global_site_tag
          {
            tagName: 'script',
            attributes: {
              async: true,
              src: `https://www.googletagmanager.com/gtag/js?id=${trackingID}`,
            },
          },
          {
            tagName: 'script',
            innerHTML: `
              window.dataLayer = window.dataLayer || [];
              function gtag(){dataLayer.push(arguments);}
              gtag('js', new Date());
              gtag('config', '${trackingID}', { ${
              anonymizeIP ? "'anonymize_ip': true" : ''
            } });`,
          },
        ],
      };
    },
  };
}

const pluginOptionsSchema = Joi.object<PluginOptions>({
  trackingID: Joi.string().required(),
  anonymizeIP: Joi.boolean().default(false),
});

export function validateOptions({
  validate,
  options,
}: OptionValidationContext<PluginOptions>): ValidationResult<PluginOptions> {
  return validate(pluginOptionsSchema, options);
}

export function validateThemeConfig({
  themeConfig,
}: ThemeConfigValidationContext<ThemeConfig>): ValidationResult<ThemeConfig> {
  if (themeConfig.gtag) {
    throw new Error(
      'The "gtag" field in themeConfig should now be specified as option for plugin-google-gtag. More information at https://github.com/facebook/docusaurus/pull/5832.',
    );
  }
  return themeConfig;
}<|MERGE_RESOLUTION|>--- conflicted
+++ resolved
@@ -5,32 +5,6 @@
  * LICENSE file in the root directory of this source tree.
  */
 
-<<<<<<< HEAD
-import type {LoadContext, Plugin, HtmlTags} from '@docusaurus/types';
-import type {ThemeConfig} from '@docusaurus/plugin-google-gtag';
-
-export default function pluginGoogleGtag(context: LoadContext): Plugin {
-  const {
-    siteConfig: {themeConfig},
-  } = context;
-  const {gtag} = themeConfig as ThemeConfig;
-
-  if (!gtag) {
-    throw new Error(
-      `You need to specify "gtag" object in "themeConfig" with "trackingId" field in it to use docusaurus-plugin-google-gtag.`,
-    );
-  }
-
-  const {anonymizeIP, trackingID} = gtag;
-
-  if (!trackingID) {
-    throw new Error(
-      'You specified the "gtag" object in "themeConfig" but the "trackingID" field was missing. ' +
-        'Please ensure this is not a mistake.',
-    );
-  }
-=======
-import path from 'path';
 import {Joi} from '@docusaurus/utils-validation';
 import type {
   LoadContext,
@@ -41,7 +15,6 @@
   ThemeConfigValidationContext,
 } from '@docusaurus/types';
 import type {PluginOptions} from '@docusaurus/plugin-google-gtag';
->>>>>>> 0e6ec24a
 
 export default function pluginGoogleGtag(
   context: LoadContext,
