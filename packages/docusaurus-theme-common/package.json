--- conflicted
+++ resolved
@@ -31,12 +31,8 @@
   },
   "devDependencies": {
     "@docusaurus/module-type-aliases": "2.0.0-beta.9",
-<<<<<<< HEAD
+    "@docusaurus/types": "2.0.0-beta.9",
     "lodash-es": "^4.17.20"
-=======
-    "@docusaurus/types": "2.0.0-beta.9",
-    "lodash": "^4.17.20"
->>>>>>> 0e6ec24a
   },
   "peerDependencies": {
     "prism-react-renderer": "^1.2.1",
